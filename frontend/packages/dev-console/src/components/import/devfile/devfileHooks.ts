import * as React from 'react';
import { FormikValues, useFormikContext } from 'formik';
import { useTranslation } from 'react-i18next';
import { coFetchJSON } from '@console/internal/co-fetch';
import { getLimitsDataFromResource } from '@console/shared/src';
import { SAMPLE_APPLICATION_GROUP } from '../../../const';
import { DevfileSuggestedResources } from '../import-types';
import { createComponentName } from '../import-validation-utils';
import { DevfileSample } from './devfile-types';

export const suffixSlash = (val: string) => (val.endsWith('/') ? val : `${val}/`);
export const prefixDotSlash = (val) => (val.startsWith('/') ? `.${val}` : val);

export const useDevfileServer = (
  values: FormikValues,
  setFieldValue: (name: string, value: any, shouldValidate?: boolean) => any,
): [boolean, string] => {
  const { t } = useTranslation();
  const [devfileParseError, setDevfileParseError] = React.useState<string>(null);
  const [parsingDevfile, setParsingDevfile] = React.useState<boolean>(false);

  const {
    name,
    git: { url, ref, dir },
    devfile,
  } = values;
  const smartSlashDir = prefixDotSlash(suffixSlash(dir));

  const { devfileContent, devfilePath } = devfile || {};

  const devfileData = React.useMemo(() => {
    if (!name || !url || !devfileContent) {
      return null;
    }

    return {
      name,
      git: { URL: url, ref, dir: prefixDotSlash(dir) },
      devfile: { devfileContent, devfilePath: `${smartSlashDir}${devfilePath}` },
    };
  }, [name, url, devfileContent, ref, dir, smartSlashDir, devfilePath]);

  React.useEffect(() => {
    const setError = (msg) => {
      setDevfileParseError(msg);
      setFieldValue('devfile.devfileHasError', true);
    };
    const clearError = () => {
      setDevfileParseError(null);
      setFieldValue('devfile.devfileHasError', false);
    };

    if (devfileData === null) {
      clearError();
      return;
    }

    setParsingDevfile(true);
    coFetchJSON
      .post('/api/devfile/', devfileData)
      .then((value: DevfileSuggestedResources) => {
        setParsingDevfile(false);
        if (value) {
          clearError();
          const { imageStream, buildResource, deployResource, service, route } = value;

          if (deployResource.spec?.template?.spec?.containers?.length > 0) {
            const buildGuidanceContainer = deployResource.spec.template.spec.containers[0];

            setFieldValue('image.ports', buildGuidanceContainer.ports || [], false);
            setFieldValue('deployment.env', buildGuidanceContainer.env || [], false);
            setFieldValue('limits', getLimitsDataFromResource(deployResource), false);

            delete deployResource.spec.template.spec.containers;
          }

          setFieldValue('devfile.devfileSuggestedResources', {
            imageStream,
            buildResource,
            deployResource,
            service,
            route,
          });
          return;
        }

        // Failed to parse response, error out
        setError(t('devconsole~The Devfile in your Git repository is invalid.'));
      })
      .catch((e) => {
        setParsingDevfile(false);
        setError(e.message || t('devconsole~The Devfile in your Git repository is invalid.'));
      });
  }, [devfileData, setFieldValue, t]);

  return [parsingDevfile, devfileParseError];
};

export const useDevfileSource = () => {
  const searchParams = new URLSearchParams(window.location.search);
  const devfileSourceUrl = searchParams.get('gitRepo');
  const devfileName = searchParams.get('devfileName');
  const formType = searchParams.get('formType');
  const { values, setFieldValue, setFieldTouched } = useFormikContext<FormikValues>();
  const {
    import: { recommendedStrategy },
    devfile,
  } = values;

  React.useEffect(() => {
    if (devfileSourceUrl && !devfile.devfileContent) {
      setFieldValue('devfile.devfileSourceUrl', devfileSourceUrl);
      setFieldValue('devfile.devfilePath', recommendedStrategy?.detectedFiles?.[0]);
      setFieldValue('docker.dockerfilePath', 'Dockerfile');
      if (formType === 'sample') {
        setFieldValue('name', createComponentName(devfileName));
        setFieldValue('application.initial', SAMPLE_APPLICATION_GROUP);
        setFieldValue('application.name', SAMPLE_APPLICATION_GROUP);
        setFieldValue('application.selectedKey', SAMPLE_APPLICATION_GROUP);
      }
    }
  }, [
    devfileSourceUrl,
    devfileName,
    formType,
    setFieldValue,
    setFieldTouched,
    recommendedStrategy,
    devfile.devfileContents,
    devfile.devfileContent,
  ]);
};

export const useSelectedDevfileSample = () => {
  const searchParams = new URLSearchParams(window.location.search);
  const devfileName = searchParams.get('devfileName');
  const [devfileSamples, setDevfileSamples] = React.useState<DevfileSample[]>();

  React.useEffect(() => {
    let mounted = true;
<<<<<<< HEAD
    coFetchJSON('/api/devfile/samples/?registry=sample-placeholder')
=======
    const payload = {
      registry: 'https://registry.devfile.io',
    };
    coFetchJSON
      .put('/api/devfile/samples', payload)
>>>>>>> 20c588dd
      .then((samples: DevfileSample[]) => {
        if (mounted) setDevfileSamples(samples);
      })
      .catch(() => {
        if (mounted) setDevfileSamples(null);
      });

    return () => (mounted = false);
  }, []);

  return React.useMemo(() => devfileSamples?.find((sample) => sample.name === devfileName), [
    devfileSamples,
    devfileName,
  ]);
};<|MERGE_RESOLUTION|>--- conflicted
+++ resolved
@@ -138,15 +138,7 @@
 
   React.useEffect(() => {
     let mounted = true;
-<<<<<<< HEAD
-    coFetchJSON('/api/devfile/samples/?registry=sample-placeholder')
-=======
-    const payload = {
-      registry: 'https://registry.devfile.io',
-    };
-    coFetchJSON
-      .put('/api/devfile/samples', payload)
->>>>>>> 20c588dd
+    coFetchJSON('/api/devfile/samples/?registry=registry.devfile.io')
       .then((samples: DevfileSample[]) => {
         if (mounted) setDevfileSamples(samples);
       })

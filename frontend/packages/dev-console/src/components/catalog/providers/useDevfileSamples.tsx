import * as React from 'react';
import { TFunction } from 'i18next';
import { useTranslation } from 'react-i18next';
import { CatalogItem, ExtensionHook } from '@console/dynamic-plugin-sdk';
import { coFetchJSON } from '@console/internal/co-fetch';
import { APIError } from '@console/shared';
import { DevfileSample } from '../../import/devfile/devfile-types';

const normalizeDevfileSamples = (devfileSamples: DevfileSample[], t: TFunction): CatalogItem[] => {
  const normalizedDevfileSamples = devfileSamples.map((sample) => {
    const { name: uid, displayName, description, tags, git, icon } = sample;
    const gitRepoUrl = Object.values(git.remotes)[0];
    const label = t('devconsole~Create Devfile Sample');
    const href = `/import?importType=devfile&formType=sample&devfileName=${uid}&gitRepo=${gitRepoUrl}`;
    const iconUrl = icon || '';

    const item: CatalogItem = {
      uid,
      type: 'Sample',
      name: displayName,
      description,
      tags,
      cta: {
        label,
        href,
      },
      icon: { url: iconUrl },
    };

    return item;
  });

  return normalizedDevfileSamples;
};

const useDevfileSamples: ExtensionHook<CatalogItem[]> = (): [CatalogItem[], boolean, any] => {
  const { t } = useTranslation();
  const [devfileSamples, setDevfileSamples] = React.useState<DevfileSample[]>();
  const [loadedError, setLoadedError] = React.useState<APIError>();

  React.useEffect(() => {
    let mounted = true;
<<<<<<< HEAD
    const payload = {
      registry: 'https://registry.devfile.io',
    };
    coFetchJSON
      .put('/api/devfile/samples', payload)
=======

    coFetchJSON('/api/devfile/samples?registry=sample-placeholder')
>>>>>>> 64a79590
      .then((res) => {
        if (mounted) setDevfileSamples(res);
      })
      .catch((err) => {
        if (mounted) setLoadedError(err);
      });

    return () => (mounted = false);
  }, []);

  const normalizedDevfileSamples = React.useMemo(
    () => normalizeDevfileSamples(devfileSamples || [], t),
    [devfileSamples, t],
  );

  const loaded = !!devfileSamples;

  return [normalizedDevfileSamples, loaded, loadedError];
};

export default useDevfileSamples;<|MERGE_RESOLUTION|>--- conflicted
+++ resolved
@@ -40,16 +40,7 @@
 
   React.useEffect(() => {
     let mounted = true;
-<<<<<<< HEAD
-    const payload = {
-      registry: 'https://registry.devfile.io',
-    };
-    coFetchJSON
-      .put('/api/devfile/samples', payload)
-=======
-
-    coFetchJSON('/api/devfile/samples?registry=sample-placeholder')
->>>>>>> 64a79590
+    coFetchJSON('/api/devfile/samples?registry=https://registry.devfile.io')
       .then((res) => {
         if (mounted) setDevfileSamples(res);
       })

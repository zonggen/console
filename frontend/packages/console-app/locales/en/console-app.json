--- conflicted
+++ resolved
@@ -71,10 +71,6 @@
   "Created at": "Created at",
   "API version": "API version",
   "Restore": "Restore",
-<<<<<<< HEAD
-  "Quick Starts": "Quick Starts",
-  "Learn how to create, import, and run applications on OpenShift with step-by-step instructions and tasks.": "Learn how to create, import, and run applications on OpenShift with step-by-step instructions and tasks.",
-=======
   "This action cannot be undone. Deleting a node will instruct Kubernetes that the node is down or unrecoverable and delete all pods scheduled to that node. If the node is still running but unresponsive and the node is deleted, stateful workloads and persistent volumes may suffer corruption or data loss. Only delete a node that you have confirmed is completely stopped and cannot be restored.": "This action cannot be undone. Deleting a node will instruct Kubernetes that the node is down or unrecoverable and delete all pods scheduled to that node. If the node is still running but unresponsive and the node is deleted, stateful workloads and persistent volumes may suffer corruption or data loss. Only delete a node that you have confirmed is completely stopped and cannot be restored.",
   "Delete node": "Delete node",
   "Mark as unschedulable": "Mark as unschedulable",
@@ -194,7 +190,6 @@
   "Guided tour": "Guided tour",
   "Step {{stepNumber, number}}/{{totalSteps, number}}": "Step {{stepNumber, number}}/{{totalSteps, number}}",
   "guided tour {{step, number}}": "guided tour {{step, number}}",
->>>>>>> a966bcb6
   "Only {{volumeMode}} volume mode is available for {{storageClass}} with {{accessMode}} access mode": "Only {{volumeMode}} volume mode is available for {{storageClass}} with {{accessMode}} access mode",
   "VolumeSnapshotClass with same provisioner as claim": "VolumeSnapshotClass with same provisioner as claim",
   "Select volume snapshot class": "Select volume snapshot class",

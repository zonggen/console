--- conflicted
+++ resolved
@@ -97,14 +97,12 @@
   .k8sDeleteResource;
 export const k8sList: K8sList = require('@console/dynamic-plugin-sdk/src/utils/k8s')
   .k8sListResource;
-<<<<<<< HEAD
 
-// Openshift Console specific APIs
-export * from './core-api-console';
-=======
 export {
   getAPIVersionForModel,
   getGroupVersionKindForResource,
   getGroupVersionKindForModel,
 } from '@console/dynamic-plugin-sdk/src/utils/k8s/k8s-ref';
->>>>>>> 1a27ac3f
+
+// Openshift Console specific APIs
+export * from './core-api-console';
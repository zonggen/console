--- conflicted
+++ resolved
@@ -123,24 +123,5 @@
                   | https://github.com/sclorg/golang-ex.git                   |
                   | https://github.com/sclorg/ruby-ex.git                     |
                   | https://github.com/sclorg/django-ex.git                   |
-<<<<<<< HEAD
-                  | https://github.com/jboss-openshift/openshift-quickstarts  |
-                  | https://github.com/sclorg/nodejs-ex.git                   |
-=======
                   | https://github.com/spring-projects/spring-boot            |
-                  | https://github.com/sclorg/nodejs-ex.git                   |
-
-
-        @regression
-        Scenario Outline: Pipelines section in topology page: P-01-TC09
-            Given user created workload "<node_name>" from add page with pipeline
-              And user is at the Topology page
-             When user searches for "<node_name>" in topology page
-              And user clicks on workload "<node_name>"
-             Then user can see sidebar opens with Resources tab selected by default
-              And side bar is displayed with the pipelines section
-
-        Examples:
-                  | node_name    |
-                  | nodejs-d-git |
->>>>>>> eceeffb5
+                  | https://github.com/sclorg/nodejs-ex.git                   |
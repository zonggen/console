--- conflicted
+++ resolved
@@ -253,7 +253,7 @@
 
 .olm-descriptors__invalid-pod-descriptor {
   display: inline-block;
-<<<<<<< HEAD
+  margin-bottom: 20px !important;
 }
 
 #operator-install-page .pf-c-card {
@@ -295,7 +295,4 @@
 .co-operator-install-page__link {
   display: flex;
   align-items: center;
-=======
-  margin-bottom: 20px !important;
->>>>>>> d35a62ab
 }
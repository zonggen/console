import * as _ from 'lodash-es';
import * as React from 'react';

import { k8sPatch } from '../../module/k8s';
import { createModalLauncher, ModalTitle, ModalBody, ModalSubmitFooter } from '../factory/modal';
import { PromiseComponent } from '../utils';
import { NameValueEditor, NAME, VALUE } from '../utils/name-value-editor';

class TagsModal extends PromiseComponent {
  constructor (props) {
    super(props);

    // Track tags as an array instead of an object / Map so we can preserve the order during editing and so we can have
    // duplicate keys during editing. However, the ordering and any duplicate keys are lost when the form is submitted.
    this.state = Object.assign(this.state, {tags: _.isEmpty(props.tags) ? [['', '']] : _.toPairs(props.tags)});

    this._cancel = props.cancel.bind(this);

<<<<<<< HEAD
    this.updateTags = (tags) => {
      this.setState({
        tags: tags.nameValuePairs
      });
    };

    this._submit = (e) => {
      e.preventDefault();

      // We just throw away any rows where the key is blank
      const tags = _.reject(this.state.tags, t => _.isEmpty(t[NAME]));

      const keys = tags.map(t => t[NAME]);
      if (_.uniq(keys).length !== keys.length) {
        this.setState({errorMessage: 'Duplicate keys found.'});
        return;
      }

      // Convert any blank values to null
      _.each(tags, t => t[VALUE] = _.isEmpty(t[VALUE]) ? null : t[VALUE]);
      const patch = [{path: this.props.path, op: 'replace', value: _.fromPairs(tags)}];
      const promise = k8sPatch(this.props.kind, this.props.resource, patch);
      this.handlePromise(promise).then(this.props.close);
    };
=======
    const keys = tags.map(t => t[0]);
    if (_.uniq(keys).length !== keys.length) {
      this.setState({errorMessage: 'Duplicate keys found.'});
      return;
    }

    // Convert any blank values to null
    _.each(tags, t => t[1] = _.isEmpty(t[1]) ? null : t[1]);

    // Make sure to 'add' if the path does not already exist, otherwise the patch request will fail
    const op = this.props.tags ? 'replace' : 'add';
    const patch = [{path: this.props.path, op, value: _.fromPairs(tags)}];
    const promise = k8sPatch(this.props.kind, this.props.resource, patch);
    this.handlePromise(promise).then(this.props.close);
  }

  appendTag () {
    this.setState({tags: this.state.tags.concat([['', '']])});
>>>>>>> 46efa052
  }

  render() {
    const {tags} = this.state;

    return <form onSubmit={this._submit}>
      <ModalTitle>{this.props.title}</ModalTitle>
      <ModalBody>
        <NameValueEditor nameValuePairs={tags} submit={this._submit} updateParentData={this.updateTags}/>
      </ModalBody>
      <ModalSubmitFooter submitText="Save Changes" cancel={this._cancel} errorMessage={this.state.errorMessage} inProgress={this.state.inProgress} />
    </form>;
  }
}

export const annotationsModal = createModalLauncher(props => <TagsModal
  path="/metadata/annotations"
  tags={props.resource.metadata.annotations}
  title="Annotations"
  {...props}
/>);<|MERGE_RESOLUTION|>--- conflicted
+++ resolved
@@ -15,52 +15,36 @@
     this.state = Object.assign(this.state, {tags: _.isEmpty(props.tags) ? [['', '']] : _.toPairs(props.tags)});
 
     this._cancel = props.cancel.bind(this);
+    this._updateTags = this._updateTags.bind(this);
+    this._submit = this._submit.bind(this);
 
-<<<<<<< HEAD
-    this.updateTags = (tags) => {
-      this.setState({
-        tags: tags.nameValuePairs
-      });
-    };
+  };
 
-    this._submit = (e) => {
-      e.preventDefault();
+  _updateTags(tags) {
+    this.setState({
+      tags: tags.nameValuePairs
+    });
+  }
 
-      // We just throw away any rows where the key is blank
-      const tags = _.reject(this.state.tags, t => _.isEmpty(t[NAME]));
+  _submit(e) {
+    e.preventDefault();
 
-      const keys = tags.map(t => t[NAME]);
-      if (_.uniq(keys).length !== keys.length) {
-        this.setState({errorMessage: 'Duplicate keys found.'});
-        return;
-      }
+    // We just throw away any rows where the key is blank
+    const tags = _.reject(this.state.tags, t => _.isEmpty(t[NAME]));
 
-      // Convert any blank values to null
-      _.each(tags, t => t[VALUE] = _.isEmpty(t[VALUE]) ? null : t[VALUE]);
-      const patch = [{path: this.props.path, op: 'replace', value: _.fromPairs(tags)}];
-      const promise = k8sPatch(this.props.kind, this.props.resource, patch);
-      this.handlePromise(promise).then(this.props.close);
-    };
-=======
-    const keys = tags.map(t => t[0]);
+    const keys = tags.map(t => t[NAME]);
     if (_.uniq(keys).length !== keys.length) {
       this.setState({errorMessage: 'Duplicate keys found.'});
       return;
     }
 
     // Convert any blank values to null
-    _.each(tags, t => t[1] = _.isEmpty(t[1]) ? null : t[1]);
-
+    _.each(tags, t => t[VALUE] = _.isEmpty(t[VALUE]) ? null : t[VALUE]);
     // Make sure to 'add' if the path does not already exist, otherwise the patch request will fail
     const op = this.props.tags ? 'replace' : 'add';
     const patch = [{path: this.props.path, op, value: _.fromPairs(tags)}];
     const promise = k8sPatch(this.props.kind, this.props.resource, patch);
     this.handlePromise(promise).then(this.props.close);
-  }
-
-  appendTag () {
-    this.setState({tags: this.state.tags.concat([['', '']])});
->>>>>>> 46efa052
   }
 
   render() {
@@ -69,7 +53,7 @@
     return <form onSubmit={this._submit}>
       <ModalTitle>{this.props.title}</ModalTitle>
       <ModalBody>
-        <NameValueEditor nameValuePairs={tags} submit={this._submit} updateParentData={this.updateTags}/>
+        <NameValueEditor nameValuePairs={tags} submit={this._submit} updateParentData={this._updateTags}/>
       </ModalBody>
       <ModalSubmitFooter submitText="Save Changes" cancel={this._cancel} errorMessage={this.state.errorMessage} inProgress={this.state.inProgress} />
     </form>;

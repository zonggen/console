import * as React from 'react';
import { connect } from 'react-redux';
import { Link } from 'react-router-dom';
import * as _ from 'lodash-es';
import * as PropTypes from 'prop-types';
import memoize from 'memoize-one';

import { featureReducerName, flagPending } from '../reducers/features';
import { FLAGS } from '../const';
import { monitoringReducerName, MonitoringRoutes } from '../reducers/monitoring';
import { formatNamespacedRouteForResource } from '../actions/ui';
import {
  BuildConfigModel,
  BuildModel,
  CatalogSourceModel,
  ChargebackReportModel,
  ClusterServiceVersionModel,
  DeploymentConfigModel,
  ImageStreamModel,
  InstallPlanModel,
  MachineAutoscalerModel,
  MachineConfigModel,
  MachineConfigPoolModel,
  MachineModel,
  MachineSetModel,
  PackageManifestModel,
  SubscriptionModel,
} from '../models';
import { referenceForModel } from '../module/k8s';

import { stripBasePath } from './utils';
import * as plugins from '../plugins';

export const matchesPath = (resourcePath, prefix) => resourcePath === prefix || _.startsWith(resourcePath, `${prefix}/`);
export const matchesModel = (resourcePath, model) => model && matchesPath(resourcePath, referenceForModel(model));

import { Nav, NavExpandable, NavItem, NavItemSeparator, NavList, PageSidebar } from '@patternfly/react-core';

const stripNS = href => {
  href = stripBasePath(href);
  return href.replace(/^\/?k8s\//, '').replace(/^\/?(cluster|all-namespaces|ns\/[^/]*)/, '').replace(/^\//, '');
};

const ExternalLink = ({href, name}) => <NavItem isActive={false}>
  <a className="pf-c-nav__link" href={href} target="_blank" rel="noopener noreferrer">{name}<span className="co-external-link"></span></a>
</NavItem>;

class NavLink extends React.PureComponent {
  static isActive() {
    throw new Error('not implemented');
  }

  get to() {
    throw new Error('not implemented');
  }

  static startsWith(resourcePath, someStrings) {
    return _.some(someStrings, s => resourcePath.startsWith(s));
  }

  render() {
    const { isActive, id, name, onClick } = this.props;

    // onClick is now handled globally by the Nav's onSelect,
    // however onClick can still be passed if desired in certain cases

    return (
      <NavItem isActive={isActive}>
        <Link
          id={id}
          to={this.to}
          onClick={onClick}
        >
          {name}
        </Link>
      </NavItem>
    );
  }
}

NavLink.defaultProps = {
  required: '',
  disallowed: '',
};

NavLink.propTypes = {
  required: PropTypes.string,
  disallowed: PropTypes.string,
};

class ResourceNSLink extends NavLink {
  static isActive(props, resourcePath, activeNamespace) {
    const href = stripNS(formatNamespacedRouteForResource(props.resource, activeNamespace));
    return matchesPath(resourcePath, href) || matchesModel(resourcePath, props.model);
  }

  get to() {
    const { resource, activeNamespace } = this.props;
    return formatNamespacedRouteForResource(resource, activeNamespace);
  }
}

ResourceNSLink.propTypes = {
  name: PropTypes.string.isRequired,
  startsWith: PropTypes.arrayOf(PropTypes.string),
  resource: PropTypes.string.isRequired,
  model: PropTypes.object,
  activeNamespace: PropTypes.string,
};

class ResourceClusterLink extends NavLink {
  static isActive(props, resourcePath) {
    return resourcePath === props.resource || _.startsWith(resourcePath, `${props.resource}/`) || matchesModel(resourcePath, props.model);
  }

  get to() {
    return `/k8s/cluster/${this.props.resource}`;
  }
}

ResourceClusterLink.propTypes = {
  name: PropTypes.string.isRequired,
  startsWith: PropTypes.arrayOf(PropTypes.string),
  resource: PropTypes.string.isRequired,
  model: PropTypes.object,
};

class HrefLink extends NavLink {
  static isActive(props, resourcePath) {
    const noNSHref = stripNS(props.href);
    return resourcePath === noNSHref || _.startsWith(resourcePath, `${noNSHref}/`);
  }

  get to() {
    return this.props.href;
  }
}

HrefLink.propTypes = {
  name: PropTypes.string.isRequired,
  startsWith: PropTypes.arrayOf(PropTypes.string),
  href: PropTypes.string.isRequired,
};

// Wrap `NavItemSeparator` so we can use `required` without prop type errors.
const Separator = () => <NavItemSeparator />;

Separator.propTypes = {
  required: PropTypes.string,
};

const navSectionStateToProps = (state, {required}) => {
  const flags = state[featureReducerName];
  const canRender = required ? flags.get(required) : true;

  return {
    flags, canRender,
    activeNamespace: state.UI.get('activeNamespace'),
    location: state.UI.get('location'),
  };
};

const NavSection = connect(navSectionStateToProps)(
  class NavSection extends React.Component {
    constructor(props) {
      super(props);
      this.toggle = (e, val) => this.toggle_(e, val);
      this.state = { isOpen: false, activeChild: null };

      const activeChild = this.getActiveChild();
      if (activeChild) {
        this.state.activeChild = activeChild;
        this.state.isOpen = true;
      }
    }

    shouldComponentUpdate(nextProps, nextState) {
      const { isOpen } = this.state;

      if (isOpen !== nextProps.isOpen) {
        return true;
      }

      if (!isOpen && !nextState.isOpen) {
        return false;
      }

      return nextProps.location !== this.props.location || nextProps.flags !== this.props.flags;
    }

    getActiveChild() {
      const { activeNamespace, location, children } = this.props;

      if (!children) {
        return stripBasePath(location).startsWith(this.props.activePath);
      }

      const resourcePath = location ? stripNS(location) : '';

      //current bug? - we should be checking if children is a single item or .filter is undefined
      return children.filter(c => {
        if (!c) {
          return false;
        }
        if (c.props.startsWith) {
          const active = c.type.startsWith(resourcePath, c.props.startsWith, activeNamespace);
          if (active || !c.props.activePath) {
            return active;
          }
        }
        return c.type.isActive && c.type.isActive(c.props, resourcePath, activeNamespace);
      }).map(c => c.props.name)[0];
    }

    componentDidUpdate(prevProps, prevState) {
      if (prevProps.location === this.props.location) {
        return;
      }

      const activeChild = this.getActiveChild();
      const state = {activeChild};
      if (activeChild && !prevState.activeChild) {
        state.isOpen = true;
      }
      this.setState(state);
    }

    toggle_(e, expandState) {
      this.setState({isOpen: expandState});
    }

    getPluginNavItems = memoize(
      (section) => plugins.registry.getNavItems(section)
    );

    render() {
      if (!this.props.canRender) {
        return null;
      }

      const { title, children, activeNamespace, flags } = this.props;
      const { isOpen, activeChild } = this.state;
      const isActive = !!activeChild;

      const mapChild = (c) => {
        if (!c) {
          return null;
        }
        const {name, required, disallowed} = c.props;
        const requiredArray = required ? _.castArray(required) : [];
        const requirementMissing = _.some(requiredArray, flag => (
          flag && (flagPending(flags.get(flag)) || !flags.get(flag))
        ));
        if (requirementMissing) {
          return null;
        }
        if (disallowed && (flagPending(flags.get(disallowed)) || flags.get(disallowed))) {
          return null;
        }
        return React.cloneElement(c, {key: name, isActive: name === this.state.activeChild, activeNamespace, flags});
      };

      const Children = React.Children.map(children, mapChild);

      const PluginChildren = _.compact(this.getPluginNavItems(title).map((item, index) => {
        if (plugins.isHrefNavItem(item)) {
          return <HrefLink key={index} {...item.properties.componentProps} />;
        }
        if (plugins.isResourceNSNavItem(item)) {
          return <ResourceNSLink key={index} {...item.properties.componentProps} />;
        }
      })).map(mapChild);

      return (Children || PluginChildren.length > 0) ? (
        <NavExpandable title={title} isActive={isActive} isExpanded={isOpen} onExpand={this.toggle}>
          {Children}
          {PluginChildren}
        </NavExpandable>
      ) : null;
    }
  }
);

const searchStartsWith = ['search'];
const operatorManagementStartsWith = [
  referenceForModel(PackageManifestModel),
  PackageManifestModel.path,
  // FIXME(alecmerdler): Needed for backwards-compatibility with new API groups
  'packages.apps.redhat.com~v1alpha1~PackageManifest',
  referenceForModel(SubscriptionModel),
  SubscriptionModel.path,
  referenceForModel(InstallPlanModel),
  InstallPlanModel.path,
  referenceForModel(CatalogSourceModel),
  CatalogSourceModel.path,
];
const provisionedServicesStartsWith = ['serviceinstances', 'servicebindings'];
const brokerManagementStartsWith = ['clusterservicebrokers', 'clusterserviceclasses'];
const rolesStartsWith = ['roles', 'clusterroles'];
const rolebindingsStartsWith = ['rolebindings', 'clusterrolebindings'];
const quotaStartsWith = ['resourcequotas', 'clusterresourcequotas'];
const imagestreamsStartsWith = ['imagestreams', 'imagestreamtags'];
const monitoringAlertsStartsWith = ['monitoring/alerts', 'monitoring/alertrules'];
const clusterSettingsStartsWith = ['settings/cluster', 'settings/idp', 'config.openshift.io'];

const monitoringNavSectionStateToProps = (state) => ({
  canAccess: !!state[featureReducerName].get(FLAGS.CAN_GET_NS),
  grafanaURL: state[monitoringReducerName].get(MonitoringRoutes.Grafana),
  kibanaURL: state[monitoringReducerName].get(MonitoringRoutes.Kibana),
  prometheusURL: state[monitoringReducerName].get(MonitoringRoutes.Prometheus),
});

const MonitoringNavSection_ = ({grafanaURL, canAccess, kibanaURL, prometheusURL}) => {
  const showAlerts = canAccess && !!window.SERVER_FLAGS.prometheusBaseURL;
  const showSilences = canAccess && !!window.SERVER_FLAGS.alertManagerBaseURL;
  const showPrometheus = canAccess && !!prometheusURL;
  const showGrafana = canAccess && !!grafanaURL;
  return showAlerts || showSilences || showPrometheus || showGrafana || kibanaURL
    ? <NavSection title="Monitoring">
      {showAlerts && <HrefLink href="/monitoring/alerts" name="Alerts" startsWith={monitoringAlertsStartsWith} />}
      {showSilences && <HrefLink href="/monitoring/silences" name="Silences" />}
      {showAlerts && <HrefLink href="/monitoring/query-browser" name="Query Browser" />}
      {showPrometheus && <ExternalLink href={prometheusURL} name="Metrics" />}
      {showGrafana && <ExternalLink href={grafanaURL} name="Dashboards" />}
      {kibanaURL && <ExternalLink href={kibanaURL} name="Logging" />}
    </NavSection>
    : null;
};
const MonitoringNavSection = connect(monitoringNavSectionStateToProps)(MonitoringNavSection_);

<<<<<<< HEAD
const PageNav = React.memo(({ onNavSelect }) => (
  <Nav aria-label="Nav" onSelect={onNavSelect}>
    <NavList>
      <NavSection title="Home">
        <ResourceClusterLink resource="projects" name="Projects" required={FLAGS.OPENSHIFT} />
        {
          // Show different status pages based on OpenShift vs native Kubernetes.
          // TODO: Make Overview work on native Kubernetes. It currently assumes OpenShift resources.
        }
        <HrefLink href="/overview" name="Status" activePath="/overview/" required={FLAGS.OPENSHIFT} />
        <HrefLink href="/status" name="Status" activePath="/status/" disallowed={FLAGS.OPENSHIFT} />
        <HrefLink href="/search" name="Search" startsWith={searchStartsWith} />
        <ResourceNSLink resource="events" name="Events" />
      </NavSection>

      <NavSection title="Catalog">
        <HrefLink href="/catalog" name="Developer Catalog" activePath="/catalog/" />
        <HrefLink
          href="/provisionedservices"
          name="Provisioned Services"
          activePath="/provisionedservices/"
          startsWith={provisionedServicesStartsWith}
          required={FLAGS.SERVICE_CATALOG}
        />
        <ResourceNSLink
          model={ClusterServiceVersionModel}
          resource={ClusterServiceVersionModel.plural}
          name="Installed Operators"
          separatorConditions={[
            [FLAGS.CAN_LIST_PACKAGE_MANIFEST, FLAGS.CAN_LIST_OPERATOR_GROUP, FLAGS.OPERATOR_HUB],
            [FLAGS.CAN_LIST_PACKAGE_MANIFEST, FLAGS.CAN_LIST_OPERATOR_GROUP],
            FLAGS.SERVICE_CATALOG,
          ]}
        />
        <HrefLink
          required={[FLAGS.CAN_LIST_PACKAGE_MANIFEST, FLAGS.CAN_LIST_OPERATOR_GROUP, FLAGS.OPERATOR_HUB]}
          href="/operatorhub"
          name="OperatorHub"
          activePath="/operatorhub/"
        />
        <HrefLink
          href="/operatormanagement"
          name="Operator Management"
          activePath="/operatormanagement/"
          startsWith={operatorManagementStartsWith}
        />
        <HrefLink
          href="/brokermanagement"
          name="Broker Management"
          activePath="/brokermanagement/"
          startsWith={brokerManagementStartsWith}
          required={FLAGS.SERVICE_CATALOG}
        />
      </NavSection>

      <NavSection title="Workloads">
        <ResourceNSLink resource="pods" name="Pods" />
        <ResourceNSLink resource="deployments" name="Deployments" />
        <ResourceNSLink resource="deploymentconfigs" name={DeploymentConfigModel.labelPlural} required={FLAGS.OPENSHIFT} />
        <ResourceNSLink resource="statefulsets" name="Stateful Sets" />
        <ResourceNSLink resource="secrets" name="Secrets" />
        <ResourceNSLink resource="configmaps" name="Config Maps" isSeparated />
        <ResourceNSLink resource="cronjobs" name="Cron Jobs" />
        <ResourceNSLink resource="jobs" name="Jobs" />
        <ResourceNSLink resource="daemonsets" name="Daemon Sets" />
        <ResourceNSLink resource="replicasets" name="Replica Sets" />
        <ResourceNSLink resource="replicationcontrollers" name="Replication Controllers" />
        <ResourceNSLink resource="horizontalpodautoscalers" name="Horizontal Pod Autoscalers" />
      </NavSection>

      <NavSection title="Networking">
        <ResourceNSLink resource="services" name="Services" />
        <ResourceNSLink resource="routes" name="Routes" required={FLAGS.OPENSHIFT} />
        <ResourceNSLink resource="ingresses" name="Ingress" />
        <ResourceNSLink resource="networkpolicies" name="Network Policies" />
      </NavSection>

      <NavSection title="Storage">
        <ResourceClusterLink resource="persistentvolumes" name="Persistent Volumes" required={FLAGS.CAN_LIST_PV} />
        <ResourceNSLink resource="persistentvolumeclaims" name="Persistent Volume Claims" />
        <ResourceClusterLink resource="storageclasses" name="Storage Classes" />
      </NavSection>

      <NavSection title="Builds" required={FLAGS.OPENSHIFT}>
        <ResourceNSLink resource="buildconfigs" name={BuildConfigModel.labelPlural} />
        <ResourceNSLink resource="builds" name={BuildModel.labelPlural} />
        <ResourceNSLink resource="imagestreams" name={ImageStreamModel.labelPlural} startsWith={imagestreamsStartsWith} />
      </NavSection>

      <MonitoringNavSection />

      <NavSection title="Compute" required={FLAGS.CAN_LIST_NODE}>
        <ResourceClusterLink resource="nodes" name="Nodes" />
        <ResourceNSLink resource={referenceForModel(MachineModel)} name="Machines" required={FLAGS.CLUSTER_API} />
        <ResourceNSLink resource={referenceForModel(MachineSetModel)} name="Machine Sets" required={FLAGS.CLUSTER_API} />
        <ResourceNSLink resource={referenceForModel(MachineAutoscalerModel)} name="Machine Autoscalers" required={FLAGS.MACHINE_AUTOSCALER} isSeparated />
        <ResourceClusterLink resource={referenceForModel(MachineConfigModel)} name="Machine Configs" required={FLAGS.MACHINE_CONFIG} />
        <ResourceClusterLink resource={referenceForModel(MachineConfigPoolModel)} name="Machine Config Pools" required={FLAGS.MACHINE_CONFIG} />
      </NavSection>

      <NavSection title="Administration">
        <HrefLink href="/cluster-status" name="Cluster Status" activePath="/cluster-status/" required={FLAGS.CAN_LIST_NS} />
        <HrefLink href="/settings/cluster" activePath="/settings/cluster/" name="Cluster Settings" required={FLAGS.CLUSTER_VERSION} startsWith={clusterSettingsStartsWith} />
        <ResourceClusterLink resource="namespaces" name="Namespaces" required={FLAGS.CAN_LIST_NS} />
        <ResourceNSLink resource="serviceaccounts" name="Service Accounts" />
        <ResourceNSLink resource="roles" name="Roles" startsWith={rolesStartsWith} />
        <ResourceNSLink resource="rolebindings" name="Role Bindings" startsWith={rolebindingsStartsWith} />
        <ResourceNSLink resource="resourcequotas" name="Resource Quotas" startsWith={quotaStartsWith} />
        <ResourceNSLink resource="limitranges" name="Limit Ranges" />
        <ResourceNSLink resource={referenceForModel(ChargebackReportModel)} name="Chargeback" disallowed={FLAGS.OPENSHIFT} />
        <ResourceClusterLink resource="customresourcedefinitions" name="Custom Resource Definitions" required={FLAGS.CAN_LIST_CRD} />
      </NavSection>
    </NavList>
  </Nav>
));

export const Navigation = React.memo(({ isNavOpen, onNavSelect }) => (
  <PageSidebar nav={<PageNav onNavSelect={onNavSelect} />} isNavOpen={isNavOpen} />
));
=======
export const Navigation = ({ isNavOpen, onNavSelect }) => {
  const PageNav = (
    <Nav aria-label="Nav" onSelect={onNavSelect}>
      <NavList>
        <NavSection title="Home">
          <ResourceClusterLink resource="projects" name="Projects" required={FLAGS.OPENSHIFT} />
          {
            // Show different status pages based on OpenShift vs native Kubernetes.
            // TODO: Make Overview work on native Kubernetes. It currently assumes OpenShift resources.
          }
          <HrefLink href="/overview" name="Status" activePath="/overview/" required={FLAGS.OPENSHIFT} />
          <HrefLink href="/status" name="Status" activePath="/status/" disallowed={FLAGS.OPENSHIFT} />
          <HrefLink href="/search" name="Search" startsWith={searchStartsWith} />
          <ResourceNSLink resource="events" name="Events" />
        </NavSection>

        <NavSection title="Catalog">
          <HrefLink href="/catalog" name="Developer Catalog" activePath="/catalog/" />
          <HrefLink
            href="/provisionedservices"
            name="Provisioned Services"
            activePath="/provisionedservices/"
            startsWith={provisionedServicesStartsWith}
            required={FLAGS.SERVICE_CATALOG}
          />
          <ResourceNSLink
            model={ClusterServiceVersionModel}
            resource={ClusterServiceVersionModel.plural}
            name="Installed Operators"
          />
          <Separator />
          <HrefLink
            required={[FLAGS.CAN_LIST_PACKAGE_MANIFEST, FLAGS.CAN_LIST_OPERATOR_GROUP, FLAGS.OPERATOR_HUB]}
            href="/operatorhub"
            name="OperatorHub"
            activePath="/operatorhub/"
          />
          <HrefLink
            href="/operatormanagement"
            name="Operator Management"
            activePath="/operatormanagement/"
            startsWith={operatorManagementStartsWith}
          />
          <HrefLink
            href="/brokermanagement"
            name="Broker Management"
            activePath="/brokermanagement/"
            startsWith={brokerManagementStartsWith}
            required={FLAGS.SERVICE_CATALOG}
          />
        </NavSection>

        <NavSection title="Workloads">
          <ResourceNSLink resource="pods" name="Pods" />
          <ResourceNSLink resource="deployments" name="Deployments" />
          <ResourceNSLink resource="deploymentconfigs" name={DeploymentConfigModel.labelPlural} required={FLAGS.OPENSHIFT} />
          <ResourceNSLink resource="statefulsets" name="Stateful Sets" />
          <ResourceNSLink resource="secrets" name="Secrets" />
          <ResourceNSLink resource="configmaps" name="Config Maps" />
          <Separator />
          <ResourceNSLink resource="cronjobs" name="Cron Jobs" />
          <ResourceNSLink resource="jobs" name="Jobs" />
          <ResourceNSLink resource="daemonsets" name="Daemon Sets" />
          <ResourceNSLink resource="replicasets" name="Replica Sets" />
          <ResourceNSLink resource="replicationcontrollers" name="Replication Controllers" />
          <ResourceNSLink resource="horizontalpodautoscalers" name="Horizontal Pod Autoscalers" />
        </NavSection>

        <NavSection title="Networking">
          <ResourceNSLink resource="services" name="Services" />
          <ResourceNSLink resource="routes" name="Routes" required={FLAGS.OPENSHIFT} />
          <ResourceNSLink resource="ingresses" name="Ingress" />
          <ResourceNSLink resource="networkpolicies" name="Network Policies" />
        </NavSection>

        <NavSection title="Storage">
          <ResourceClusterLink resource="persistentvolumes" name="Persistent Volumes" required={FLAGS.CAN_LIST_PV} />
          <ResourceNSLink resource="persistentvolumeclaims" name="Persistent Volume Claims" />
          <ResourceClusterLink resource="storageclasses" name="Storage Classes" />
        </NavSection>

        <NavSection title="Builds" required={FLAGS.OPENSHIFT}>
          <ResourceNSLink resource="buildconfigs" name={BuildConfigModel.labelPlural} />
          <ResourceNSLink resource="builds" name={BuildModel.labelPlural} />
          <ResourceNSLink resource="imagestreams" name={ImageStreamModel.labelPlural} startsWith={imagestreamsStartsWith} />
        </NavSection>

        <MonitoringNavSection />

        <NavSection title="Compute" required={FLAGS.CAN_LIST_NODE}>
          <ResourceClusterLink resource="nodes" name="Nodes" />
          <ResourceNSLink resource={referenceForModel(MachineModel)} name="Machines" required={FLAGS.CLUSTER_API} />
          <ResourceNSLink resource={referenceForModel(MachineSetModel)} name="Machine Sets" required={FLAGS.CLUSTER_API} />
          <ResourceNSLink resource={referenceForModel(MachineAutoscalerModel)} name="Machine Autoscalers" required={FLAGS.MACHINE_AUTOSCALER} />
          <Separator required={FLAGS.MACHINE_CONFIG} />
          <ResourceClusterLink resource={referenceForModel(MachineConfigModel)} name="Machine Configs" required={FLAGS.MACHINE_CONFIG} />
          <ResourceClusterLink resource={referenceForModel(MachineConfigPoolModel)} name="Machine Config Pools" required={FLAGS.MACHINE_CONFIG} />
        </NavSection>

        <NavSection title="Administration">
          <HrefLink href="/cluster-status" name="Cluster Status" activePath="/cluster-status/" required={FLAGS.CAN_LIST_NS} />
          <HrefLink href="/settings/cluster" activePath="/settings/cluster/" name="Cluster Settings" required={FLAGS.CLUSTER_VERSION} startsWith={clusterSettingsStartsWith} />
          <ResourceClusterLink resource="namespaces" name="Namespaces" required={FLAGS.CAN_LIST_NS} />
          <ResourceNSLink resource="serviceaccounts" name="Service Accounts" />
          <ResourceNSLink resource="roles" name="Roles" startsWith={rolesStartsWith} />
          <ResourceNSLink resource="rolebindings" name="Role Bindings" startsWith={rolebindingsStartsWith} />
          <ResourceNSLink resource="resourcequotas" name="Resource Quotas" startsWith={quotaStartsWith} />
          <ResourceNSLink resource="limitranges" name="Limit Ranges" />
          <ResourceNSLink resource={referenceForModel(ChargebackReportModel)} name="Chargeback" disallowed={FLAGS.OPENSHIFT} />
          <ResourceClusterLink resource="customresourcedefinitions" name="Custom Resource Definitions" required={FLAGS.CAN_LIST_CRD} />
        </NavSection>
      </NavList>
    </Nav>
  );
  return <PageSidebar nav={PageNav} isNavOpen={isNavOpen} />;
};
>>>>>>> 9e6d0219

Navigation.propTypes = {
  isNavOpen: PropTypes.bool,
  onNavSelect: PropTypes.func,
};<|MERGE_RESOLUTION|>--- conflicted
+++ resolved
@@ -328,7 +328,6 @@
 };
 const MonitoringNavSection = connect(monitoringNavSectionStateToProps)(MonitoringNavSection_);
 
-<<<<<<< HEAD
 const PageNav = React.memo(({ onNavSelect }) => (
   <Nav aria-label="Nav" onSelect={onNavSelect}>
     <NavList>
@@ -357,12 +356,8 @@
           model={ClusterServiceVersionModel}
           resource={ClusterServiceVersionModel.plural}
           name="Installed Operators"
-          separatorConditions={[
-            [FLAGS.CAN_LIST_PACKAGE_MANIFEST, FLAGS.CAN_LIST_OPERATOR_GROUP, FLAGS.OPERATOR_HUB],
-            [FLAGS.CAN_LIST_PACKAGE_MANIFEST, FLAGS.CAN_LIST_OPERATOR_GROUP],
-            FLAGS.SERVICE_CATALOG,
-          ]}
         />
+        <Separator />
         <HrefLink
           required={[FLAGS.CAN_LIST_PACKAGE_MANIFEST, FLAGS.CAN_LIST_OPERATOR_GROUP, FLAGS.OPERATOR_HUB]}
           href="/operatorhub"
@@ -390,7 +385,8 @@
         <ResourceNSLink resource="deploymentconfigs" name={DeploymentConfigModel.labelPlural} required={FLAGS.OPENSHIFT} />
         <ResourceNSLink resource="statefulsets" name="Stateful Sets" />
         <ResourceNSLink resource="secrets" name="Secrets" />
-        <ResourceNSLink resource="configmaps" name="Config Maps" isSeparated />
+        <ResourceNSLink resource="configmaps" name="Config Maps" />
+        <Separator />
         <ResourceNSLink resource="cronjobs" name="Cron Jobs" />
         <ResourceNSLink resource="jobs" name="Jobs" />
         <ResourceNSLink resource="daemonsets" name="Daemon Sets" />
@@ -424,7 +420,8 @@
         <ResourceClusterLink resource="nodes" name="Nodes" />
         <ResourceNSLink resource={referenceForModel(MachineModel)} name="Machines" required={FLAGS.CLUSTER_API} />
         <ResourceNSLink resource={referenceForModel(MachineSetModel)} name="Machine Sets" required={FLAGS.CLUSTER_API} />
-        <ResourceNSLink resource={referenceForModel(MachineAutoscalerModel)} name="Machine Autoscalers" required={FLAGS.MACHINE_AUTOSCALER} isSeparated />
+        <ResourceNSLink resource={referenceForModel(MachineAutoscalerModel)} name="Machine Autoscalers" required={FLAGS.MACHINE_AUTOSCALER} />
+        <Separator required={FLAGS.MACHINE_CONFIG} />
         <ResourceClusterLink resource={referenceForModel(MachineConfigModel)} name="Machine Configs" required={FLAGS.MACHINE_CONFIG} />
         <ResourceClusterLink resource={referenceForModel(MachineConfigPoolModel)} name="Machine Config Pools" required={FLAGS.MACHINE_CONFIG} />
       </NavSection>
@@ -448,124 +445,6 @@
 export const Navigation = React.memo(({ isNavOpen, onNavSelect }) => (
   <PageSidebar nav={<PageNav onNavSelect={onNavSelect} />} isNavOpen={isNavOpen} />
 ));
-=======
-export const Navigation = ({ isNavOpen, onNavSelect }) => {
-  const PageNav = (
-    <Nav aria-label="Nav" onSelect={onNavSelect}>
-      <NavList>
-        <NavSection title="Home">
-          <ResourceClusterLink resource="projects" name="Projects" required={FLAGS.OPENSHIFT} />
-          {
-            // Show different status pages based on OpenShift vs native Kubernetes.
-            // TODO: Make Overview work on native Kubernetes. It currently assumes OpenShift resources.
-          }
-          <HrefLink href="/overview" name="Status" activePath="/overview/" required={FLAGS.OPENSHIFT} />
-          <HrefLink href="/status" name="Status" activePath="/status/" disallowed={FLAGS.OPENSHIFT} />
-          <HrefLink href="/search" name="Search" startsWith={searchStartsWith} />
-          <ResourceNSLink resource="events" name="Events" />
-        </NavSection>
-
-        <NavSection title="Catalog">
-          <HrefLink href="/catalog" name="Developer Catalog" activePath="/catalog/" />
-          <HrefLink
-            href="/provisionedservices"
-            name="Provisioned Services"
-            activePath="/provisionedservices/"
-            startsWith={provisionedServicesStartsWith}
-            required={FLAGS.SERVICE_CATALOG}
-          />
-          <ResourceNSLink
-            model={ClusterServiceVersionModel}
-            resource={ClusterServiceVersionModel.plural}
-            name="Installed Operators"
-          />
-          <Separator />
-          <HrefLink
-            required={[FLAGS.CAN_LIST_PACKAGE_MANIFEST, FLAGS.CAN_LIST_OPERATOR_GROUP, FLAGS.OPERATOR_HUB]}
-            href="/operatorhub"
-            name="OperatorHub"
-            activePath="/operatorhub/"
-          />
-          <HrefLink
-            href="/operatormanagement"
-            name="Operator Management"
-            activePath="/operatormanagement/"
-            startsWith={operatorManagementStartsWith}
-          />
-          <HrefLink
-            href="/brokermanagement"
-            name="Broker Management"
-            activePath="/brokermanagement/"
-            startsWith={brokerManagementStartsWith}
-            required={FLAGS.SERVICE_CATALOG}
-          />
-        </NavSection>
-
-        <NavSection title="Workloads">
-          <ResourceNSLink resource="pods" name="Pods" />
-          <ResourceNSLink resource="deployments" name="Deployments" />
-          <ResourceNSLink resource="deploymentconfigs" name={DeploymentConfigModel.labelPlural} required={FLAGS.OPENSHIFT} />
-          <ResourceNSLink resource="statefulsets" name="Stateful Sets" />
-          <ResourceNSLink resource="secrets" name="Secrets" />
-          <ResourceNSLink resource="configmaps" name="Config Maps" />
-          <Separator />
-          <ResourceNSLink resource="cronjobs" name="Cron Jobs" />
-          <ResourceNSLink resource="jobs" name="Jobs" />
-          <ResourceNSLink resource="daemonsets" name="Daemon Sets" />
-          <ResourceNSLink resource="replicasets" name="Replica Sets" />
-          <ResourceNSLink resource="replicationcontrollers" name="Replication Controllers" />
-          <ResourceNSLink resource="horizontalpodautoscalers" name="Horizontal Pod Autoscalers" />
-        </NavSection>
-
-        <NavSection title="Networking">
-          <ResourceNSLink resource="services" name="Services" />
-          <ResourceNSLink resource="routes" name="Routes" required={FLAGS.OPENSHIFT} />
-          <ResourceNSLink resource="ingresses" name="Ingress" />
-          <ResourceNSLink resource="networkpolicies" name="Network Policies" />
-        </NavSection>
-
-        <NavSection title="Storage">
-          <ResourceClusterLink resource="persistentvolumes" name="Persistent Volumes" required={FLAGS.CAN_LIST_PV} />
-          <ResourceNSLink resource="persistentvolumeclaims" name="Persistent Volume Claims" />
-          <ResourceClusterLink resource="storageclasses" name="Storage Classes" />
-        </NavSection>
-
-        <NavSection title="Builds" required={FLAGS.OPENSHIFT}>
-          <ResourceNSLink resource="buildconfigs" name={BuildConfigModel.labelPlural} />
-          <ResourceNSLink resource="builds" name={BuildModel.labelPlural} />
-          <ResourceNSLink resource="imagestreams" name={ImageStreamModel.labelPlural} startsWith={imagestreamsStartsWith} />
-        </NavSection>
-
-        <MonitoringNavSection />
-
-        <NavSection title="Compute" required={FLAGS.CAN_LIST_NODE}>
-          <ResourceClusterLink resource="nodes" name="Nodes" />
-          <ResourceNSLink resource={referenceForModel(MachineModel)} name="Machines" required={FLAGS.CLUSTER_API} />
-          <ResourceNSLink resource={referenceForModel(MachineSetModel)} name="Machine Sets" required={FLAGS.CLUSTER_API} />
-          <ResourceNSLink resource={referenceForModel(MachineAutoscalerModel)} name="Machine Autoscalers" required={FLAGS.MACHINE_AUTOSCALER} />
-          <Separator required={FLAGS.MACHINE_CONFIG} />
-          <ResourceClusterLink resource={referenceForModel(MachineConfigModel)} name="Machine Configs" required={FLAGS.MACHINE_CONFIG} />
-          <ResourceClusterLink resource={referenceForModel(MachineConfigPoolModel)} name="Machine Config Pools" required={FLAGS.MACHINE_CONFIG} />
-        </NavSection>
-
-        <NavSection title="Administration">
-          <HrefLink href="/cluster-status" name="Cluster Status" activePath="/cluster-status/" required={FLAGS.CAN_LIST_NS} />
-          <HrefLink href="/settings/cluster" activePath="/settings/cluster/" name="Cluster Settings" required={FLAGS.CLUSTER_VERSION} startsWith={clusterSettingsStartsWith} />
-          <ResourceClusterLink resource="namespaces" name="Namespaces" required={FLAGS.CAN_LIST_NS} />
-          <ResourceNSLink resource="serviceaccounts" name="Service Accounts" />
-          <ResourceNSLink resource="roles" name="Roles" startsWith={rolesStartsWith} />
-          <ResourceNSLink resource="rolebindings" name="Role Bindings" startsWith={rolebindingsStartsWith} />
-          <ResourceNSLink resource="resourcequotas" name="Resource Quotas" startsWith={quotaStartsWith} />
-          <ResourceNSLink resource="limitranges" name="Limit Ranges" />
-          <ResourceNSLink resource={referenceForModel(ChargebackReportModel)} name="Chargeback" disallowed={FLAGS.OPENSHIFT} />
-          <ResourceClusterLink resource="customresourcedefinitions" name="Custom Resource Definitions" required={FLAGS.CAN_LIST_CRD} />
-        </NavSection>
-      </NavList>
-    </Nav>
-  );
-  return <PageSidebar nav={PageNav} isNavOpen={isNavOpen} />;
-};
->>>>>>> 9e6d0219
 
 Navigation.propTypes = {
   isNavOpen: PropTypes.bool,

import * as React from 'react';

import { k8sKinds } from '../module/k8s';
import { configureUpdateStrategyModal, configureRevisionHistoryLimitModal } from './modals';
import { DetailsPage, List, ListPage, WorkloadListHeader, WorkloadListRow } from './factory';
import { Cog, DeploymentPodCounts, navFactory, LoadingInline, pluralize, ResourceSummary } from './utils';
import { registerTemplate } from '../yaml-templates';

registerTemplate('apps/v1.Deployment', `apiVersion: apps/v1
kind: Deployment
metadata:
  name: example
spec:
  selector:
    matchLabels:
      app: nginx
  replicas: 3
  template:
    metadata:
      labels:
        app: nginx
    spec:
      containers:
      - name: nginx
        image: nginx
        ports:
        - containerPort: 80`);

const {ModifyCount, ModifyNodeSelector, common} = Cog.factory;

const RevisionHistory = (kind, deployment) => ({
  label: 'Revision History...',
  callback: () => configureRevisionHistoryLimitModal({deployment}),
});

const UpdateStrategy = (kind, deployment) => ({
  label: 'Update Strategy...',
  callback: () => configureUpdateStrategyModal({deployment}),
});

const menuActions = [
  ModifyCount,
  RevisionHistory,
  UpdateStrategy,
  ModifyNodeSelector,
  ...common,
];

const DeploymentDetails = ({obj: deployment}) => {
  const isRecreate = (deployment.spec.strategy.type === 'Recreate');

  return <div className="co-m-pane__body">
    <DeploymentPodCounts resource={deployment} resourceKind={k8sKinds.Deployment} />

    <div className="co-m-pane__body-group">
      <div className="row no-gutter">
        <div className="col-sm-6">
          <ResourceSummary resource={deployment}>
            <dt>Status</dt>
            <dd>{deployment.status.availableReplicas === deployment.status.updatedReplicas ? <span>Active</span> : <div><span className="co-icon-space-r"><LoadingInline /></span> Updating</div>}</dd>
          </ResourceSummary>
        </div>
        <div className="col-sm-6">
          <dl className="co-m-pane__details">
            <dt>Update Strategy</dt>
            <dd>{deployment.spec.strategy.type || 'RollingUpdate'}</dd>
            {isRecreate || <dt>Max Unavailable</dt>}
            {isRecreate || <dd>{deployment.spec.strategy.rollingUpdate.maxUnavailable || 1} of {pluralize(deployment.spec.replicas, 'pod')}</dd>}
            {isRecreate || <dt>Max Surge</dt>}
            {isRecreate || <dd>{deployment.spec.strategy.rollingUpdate.maxSurge || 1} greater than {pluralize(deployment.spec.replicas, 'pod')}</dd>}
            <dt>Min Ready Seconds</dt>
            <dd>{deployment.spec.minReadySeconds ? pluralize(deployment.spec.minReadySeconds, 'second') : 'Not Configured'}</dd>
          </dl>
        </div>
      </div>
    </div>
  </div>;
};

const {details, editYaml, pods, envEditor} = navFactory;
const DeploymentsDetailsPage = props => <DetailsPage
  {...props}
  menuActions={menuActions}
<<<<<<< HEAD
  pages={[details(Details), editYaml(), pods(), envEditor()]}
=======
  pages={[details(DeploymentDetails), editYaml(), pods()]}
>>>>>>> d9e3f481
/>;

const Row = props => <WorkloadListRow {...props} kind="Deployment" actions={menuActions} />;
const DeploymentsList = props => <List {...props} Header={WorkloadListHeader} Row={Row} />;
const DeploymentsPage = props => <ListPage canCreate={true} ListComponent={DeploymentsList} {...props} />;

export {DeploymentsList, DeploymentsPage, DeploymentsDetailsPage};<|MERGE_RESOLUTION|>--- conflicted
+++ resolved
@@ -81,11 +81,7 @@
 const DeploymentsDetailsPage = props => <DetailsPage
   {...props}
   menuActions={menuActions}
-<<<<<<< HEAD
-  pages={[details(Details), editYaml(), pods(), envEditor()]}
-=======
-  pages={[details(DeploymentDetails), editYaml(), pods()]}
->>>>>>> d9e3f481
+  pages={[details(DeploymentDetails), editYaml(), pods(), envEditor()]}
 />;
 
 const Row = props => <WorkloadListRow {...props} kind="Deployment" actions={menuActions} />;

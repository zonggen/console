--- conflicted
+++ resolved
@@ -106,20 +106,14 @@
 
 export const Firehose = connect(
   stateToProps, {
-<<<<<<< HEAD
-    stopK8sWatch: actions.stopK8sWatch,
-    watchK8sObject: actions.watchK8sObject,
-    watchK8sList: actions.watchK8sList,
+    stopK8sWatch: k8sActions.stopK8sWatch,
+    watchK8sObject: k8sActions.watchK8sObject,
+    watchK8sList: k8sActions.watchK8sList,
   }, null, {
     areStatesEqual: (next, prev) => (next.k8s === prev.k8s),
     areStatePropsEqual: (next, prev) => (
       next.loaded === prev.loaded && next.inFlight === prev.inFlight && shallowMapEquals(next.k8sModels, prev.k8sModels)
     ),
-=======
-    stopK8sWatch: k8sActions.stopK8sWatch,
-    watchK8sObject: k8sActions.watchK8sObject,
-    watchK8sList: k8sActions.watchK8sList,
->>>>>>> 9e6d0219
   })(
   /** @augments {React.Component<{k8sModels?: Map<string, K8sKind>, forceUpdate?: boolean}>} */
   class Firehose extends React.Component {

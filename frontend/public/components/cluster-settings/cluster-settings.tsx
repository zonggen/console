/* eslint-disable no-unused-vars, no-undef */

import * as React from 'react';
import * as _ from 'lodash-es';
import { Helmet } from 'react-helmet';
import { Button } from 'patternfly-react';
import { Link } from 'react-router-dom';

import { ClusterOperatorPage } from './cluster-operator';
import { clusterChannelModal, clusterUpdateModal, errorModal } from '../modals';
import { GlobalConfigPage } from './global-config';
import { ClusterAutoscalerModel, ClusterVersionModel } from '../../models';
import {
  ClusterUpdateStatus,
  ClusterVersionConditionType,
  ClusterVersionKind,
  clusterVersionReference,
  getAvailableClusterUpdates,
  getClusterUpdateStatus,
  getClusterVersionCondition,
  getDesiredClusterVersion,
<<<<<<< HEAD
  getLastCompletedUpdate,
=======
  isProgressing,
  k8sPatch,
>>>>>>> 6885f7f2
  K8sResourceConditionStatus,
  K8sResourceKind,
  referenceForModel,
} from '../../module/k8s';
import {
  EmptyBox,
  Firehose,
  HorizontalNav,
  ResourceLink,
  resourcePathFromModel,
  SectionHeading,
  Timestamp,
} from '../utils';

const clusterAutoscalerReference = referenceForModel(ClusterAutoscalerModel);

const CurrentChannel: React.SFC<CurrentChannelProps> = ({cv}) => <button className="btn btn-link co-modal-btn-link" onClick={() => (clusterChannelModal({cv}))}>
  {cv.spec.channel || '-'}
</button>;

<<<<<<< HEAD
const UpdatesAvailableMessage: React.SFC<CVStatusMessageProps> = ({cv}) => <React.Fragment>
  <div className="co-update-status">
    <i className="fa fa-arrow-circle-o-up update-pending" aria-hidden={true}></i> Update available
  </div>
  <div>
    <Button bsStyle="primary" onClick={() => (clusterUpdateModal({cv}))}>
      Update now
    </Button>
  </div>
</React.Fragment>;

const UpdatingMessage: React.SFC<CVStatusMessageProps> = ({cv}) => {
  const updatingCondition = getClusterVersionCondition(cv, ClusterVersionConditionType.Progressing, K8sResourceConditionStatus.True);
  return <React.Fragment>
    {updatingCondition.message && <div><i className="fa-spin fa fa-refresh" aria-hidden={true}></i> {updatingCondition.message}</div>}
    <Link to="/settings/cluster/clusteroperators">View details</Link>
  </React.Fragment>;
};

const ErrorRetrievingMessage: React.SFC<StatusMessageProps> = () => <div>
  <i className="pficon pficon-error-circle-o" aria-hidden={true}></i> Error retrieving
=======
const getIconClass = (status: ClusterUpdateStatus) => {
  return {
    [ClusterUpdateStatus.UpToDate]: 'pficon pficon-ok',
    [ClusterUpdateStatus.UpdatesAvailable]: 'fa fa-arrow-circle-o-up',
    [ClusterUpdateStatus.Updating]: 'fa-spin fa fa-refresh',
    [ClusterUpdateStatus.Failing]: 'pficon pficon-error-circle-o',
    [ClusterUpdateStatus.ErrorRetrieving]: 'pficon pficon-error-circle-o',
    [ClusterUpdateStatus.Invalid]: 'pficon pficon-error-circle-o',
  }[status];
};

const cancelUpdate = (cv: ClusterVersionKind) => {
  k8sPatch(ClusterVersionModel, cv, [{path: '/spec/desiredUpdate', op: 'remove'}]).catch(err => {
    const error = err.message;
    errorModal({error});
  });
};

const InvalidAlert: React.SFC<InvalidAlertProps> = ({condition, cv}) => <div className="alert alert-danger">
  <i className="pficon pficon-error-circle-o" aria-hidden="true" />
  {condition.message || 'The cluster version is invalid.'}
  {_.has(cv, 'spec.desiredUpdate') && <React.Fragment>
    &emsp;
    <button className="btn btn-link btn-link--no-btn-default-values" type="button" onClick={() => cancelUpdate(cv)}>Cancel Update</button>
  </React.Fragment>}
</div>;

const UpdateFailingAlert: React.SFC<UpdateFailingAlertProps> = ({condition, updatesAvailable=false}) => <div className="alert alert-danger">
  <i className="pficon pficon-error-circle-o" aria-hidden="true" />
  <strong>Update is failing.</strong>
  &nbsp;
  {condition.message && `${condition.message}. `}
  View <Link to="/settings/cluster/clusteroperators">Cluster Operators</Link> for more details
  {updatesAvailable && ' or check other available updates to try another version'}.
>>>>>>> 6885f7f2
</div>;

const FailingMessage: React.SFC<StatusMessageProps> = () => <React.Fragment>
  <div>
    <i className="pficon pficon-error-circle-o" aria-hidden={true}></i> Failing
  </div>
  <Link to="/settings/cluster/clusteroperators">View details</Link>
</React.Fragment>;

<<<<<<< HEAD
const UpToDateMessage: React.SFC<StatusMessageProps> = () => <span>
  <i className="pficon pficon-ok" aria-hidden={true}></i> Up to date
</span>;
=======
const UpdateInProgressAlert: React.SFC<UpdateInProgressAlertProps> = ({condition}) => <div className="alert alert-info">
  <i className="pficon pficon-info" aria-hidden={true} />
  <strong>Cluster update in progress.</strong>
  &nbsp;
  {condition.message && `${condition.message}. `}
  View <Link to="/settings/cluster/clusteroperators">Cluster Operators</Link> for more details.
</div>;
>>>>>>> 6885f7f2

const UpdateStatus: React.SFC<UpdateStatusProps> = ({cv}) => {
  const status = getClusterUpdateStatus(cv);
  switch (status) {
    case ClusterUpdateStatus.UpdatesAvailable:
      return <UpdatesAvailableMessage cv={cv} />;
    case ClusterUpdateStatus.Updating:
      return <UpdatingMessage cv={cv} />;
    case ClusterUpdateStatus.ErrorRetrieving:
      return <ErrorRetrievingMessage />;
    case ClusterUpdateStatus.Failing:
      return <FailingMessage />;
    default:
      return <UpToDateMessage />;
  }
};

const CurrentVersion: React.SFC<CurrentVersionProps> = ({cv}) => {
  const desiredVersion = getDesiredClusterVersion(cv);
  const lastVersion = getLastCompletedUpdate(cv);
  const status = getClusterUpdateStatus(cv);

  if (status === ClusterUpdateStatus.UpToDate || status === ClusterUpdateStatus.UpdatesAvailable) {
    return desiredVersion
      ? <React.Fragment>{desiredVersion}</React.Fragment>
      : <React.Fragment><i className="pficon pficon-warning-triangle-o" aria-hidden="true" />&nbsp;Unknown</React.Fragment>;
  }

  return <React.Fragment>{lastVersion || 'None'}</React.Fragment>;
};

const UpdateLink: React.SFC<CurrentVersionProps> = ({cv}) => {
  const status = getClusterUpdateStatus(cv);
  const updatesAvailable = !_.isEmpty(getAvailableClusterUpdates(cv));
  return <React.Fragment>
    {
      updatesAvailable && status === ClusterUpdateStatus.ErrorRetrieving || status === ClusterUpdateStatus.Failing || status === ClusterUpdateStatus.Updating
        ? <Button bsStyle="link" className="btn-link--no-btn-default-values" onClick={() => (clusterUpdateModal({cv}))}>Update to another version</Button>
        : null
    }
  </React.Fragment>;
};

const CurrentVersionHeader: React.SFC<CurrentVersionProps> = ({cv}) => {
  const status = getClusterUpdateStatus(cv);
  return <React.Fragment>
    { status === ClusterUpdateStatus.UpToDate || status === ClusterUpdateStatus.UpdatesAvailable ? 'Current Version' : 'Last Completed Version' }
  </React.Fragment>;
};


const ClusterVersionDetailsTable: React.SFC<ClusterVersionDetailsTableProps> = ({obj: cv, autoscalers}) => {
  const { history = [] } = cv.status;
<<<<<<< HEAD
=======
  const isInvalidCondition = getClusterVersionCondition(cv, ClusterVersionConditionType.Invalid, K8sResourceConditionStatus.True);
  const retrievedUpdatesFailedCondition = getClusterVersionCondition(cv, ClusterVersionConditionType.RetrievedUpdates, K8sResourceConditionStatus.False);
  const isFailingCondition = getClusterVersionCondition(cv, ClusterVersionConditionType.Failing, K8sResourceConditionStatus.True);
  const updatingCondition = getClusterVersionCondition(cv, ClusterVersionConditionType.Progressing, K8sResourceConditionStatus.True);
  const updatesAvailable = !_.isEmpty(getAvailableClusterUpdates(cv));
>>>>>>> 6885f7f2
  const desiredImage: string = _.get(cv, 'status.desired.image') || '';
  // Split image on `@` to emphasize the digest.
  const imageParts = desiredImage.split('@');

  return <React.Fragment>
    <div className="co-m-pane__body">
      <div className="co-m-pane__body-group">
<<<<<<< HEAD
        <div className="co-detail-table co-detail-table--lg">
=======
        { isInvalidCondition && <InvalidAlert condition={isInvalidCondition} cv={cv} /> }
        { isFailingCondition && <UpdateFailingAlert condition={isFailingCondition} updatesAvailable={updatesAvailable} /> }
        { retrievedUpdatesFailedCondition && <RetrieveUpdatesFailedAlert condition={retrievedUpdatesFailedCondition} /> }
        { !isFailingCondition && updatingCondition && <UpdateInProgressAlert condition={updatingCondition} /> }
        { updatesAvailable && <UpdatesAvailableAlert cv={cv} /> }
        <div className="co-detail-table">
>>>>>>> 6885f7f2
          <div className="co-detail-table__row row">
            <div className="co-detail-table__section col-sm-4 col-md-3">
              <dl className="co-m-pane__details">
                <dt className="co-detail-table__section-header">Channel</dt>
                <dd><CurrentChannel cv={cv} /></dd>
              </dl>
            </div>
            <div className="co-detail-table__section col-sm-4 col-md-4">
              <dl className="co-m-pane__details">
                <dt className="co-detail-table__section-header"><CurrentVersionHeader cv={cv} /></dt>
                <dd>
                  <div><CurrentVersion cv={cv} /></div>
                  <UpdateLink cv={cv} />
                </dd>
              </dl>
            </div>
            <div className="co-detail-table__section col-sm-4 col-md-4">
              <dl className="co-m-pane__details">
                <dt className="co-detail-table__section-header">Update Status</dt>
                <dd><UpdateStatus cv={cv} /></dd>
              </dl>
            </div>
          </div>
        </div>
      </div>
      <div className="co-m-pane__body-group">
        <dl className="co-m-pane__details">
          <dt>Cluster ID</dt>
          <dd className="co-break-all">{cv.spec.clusterID}</dd>
          <dt>Desired Release Image</dt>
          <dd>
            {imageParts.length === 2
              ? <React.Fragment><span className="text-muted">{imageParts[0]}@</span>{imageParts[1]}</React.Fragment>
              : desiredImage || '-'}
          </dd>
          <dt>Cluster Version Configuration</dt>
          <dd>
            <ResourceLink kind={referenceForModel(ClusterVersionModel)} name={cv.metadata.name} />
          </dd>
          <dt>Cluster Autoscaler</dt>
          <dd>
            {_.isEmpty(autoscalers)
              ? <Link to={`${resourcePathFromModel(ClusterAutoscalerModel)}/~new`}>
                <i className="pficon pficon-add-circle-o" aria-hidden="true" /> Create Autoscaler
              </Link>
              : autoscalers.map(autoscaler => <div key={autoscaler.metadata.uid}><ResourceLink kind={clusterAutoscalerReference} name={autoscaler.metadata.name} /></div>)}
          </dd>
        </dl>
      </div>
    </div>
    <div className="co-m-pane__body">
      <SectionHeading text="Update History" />
      {_.isEmpty(history)
        ? <EmptyBox label="History" />
        : <div className="co-table-container">
          <table className="table">
            <thead>
              <tr>
                <th>Version</th>
                <th>State</th>
                <th>Started</th>
                <th>Completed</th>
              </tr>
            </thead>
            <tbody>
              {_.map(history, (update, i) => <tr key={i}>
                <td className="co-break-all">{update.version || '-'}</td>
                <td>{update.state || '-'}</td>
                <td><Timestamp timestamp={update.startedTime} /></td>
                <td>{update.completionTime ? <Timestamp timestamp={update.completionTime} /> : '-'}</td>
              </tr>)}
            </tbody>
          </table>
        </div>
      }
    </div>
  </React.Fragment>;
};

const ClusterOperatorTabPage: React.SFC = () => <ClusterOperatorPage autoFocus={false} showTitle={false} />;

const pages = [{
  href: '',
  name: 'Overview',
  component: ClusterVersionDetailsTable,
}, {
  href: 'globalconfig',
  name: 'Global Configuration',
  component: GlobalConfigPage,
}, {
  href: 'clusteroperators',
  name: 'Cluster Operators',
  component: ClusterOperatorTabPage,
}];

export const ClusterSettingsPage: React.SFC<ClusterSettingsPageProps> = ({match}) => {
  const title = 'Cluster Settings';
  const resources = [
    {kind: clusterVersionReference, name: 'version', isList: false, prop: 'obj'},
    {kind: clusterAutoscalerReference, isList: true, prop: 'autoscalers', optional: true},
  ];
  const resourceKeys = _.map(resources, 'prop');
  return <React.Fragment>
    <Helmet>
      <title>{title}</title>
    </Helmet>
    <div className="co-m-nav-title">
      <h1 className="co-m-pane__heading">{title}</h1>
    </div>
    <Firehose forceUpdate resources={resources}>
      <HorizontalNav pages={pages} match={match} resourceKeys={resourceKeys} hideDivider />
    </Firehose>
  </React.Fragment>;
};

type UpdateStatusProps = {
  cv: ClusterVersionKind;
};

type CVStatusMessageProps = {
  cv: ClusterVersionKind;
};

type StatusMessageProps = {
};

type CurrentChannelProps = {
  cv: K8sResourceKind;
};

type CurrentVersionProps = {
  cv: ClusterVersionKind;
};

type ClusterVersionDetailsTableProps = {
  obj: ClusterVersionKind;
  autoscalers: K8sResourceKind[];
};

type ClusterSettingsPageProps = {
  match: any;
<<<<<<< HEAD
=======
};

type InvalidAlertProps = {
  condition: ClusterVersionCondition;
  cv: ClusterVersionKind;
};

type UpdateFailingAlertProps = {
  condition: ClusterVersionCondition;
  updatesAvailable: boolean;
};

type RetrieveUpdatesFailedAlertProps = {
  condition: ClusterVersionCondition;
};

type UpdateInProgressAlertProps = {
  condition: ClusterVersionCondition;
};

type UpdatesAvailableAlertProps = {
  cv: ClusterVersionKind;
>>>>>>> 6885f7f2
};<|MERGE_RESOLUTION|>--- conflicted
+++ resolved
@@ -19,12 +19,8 @@
   getClusterUpdateStatus,
   getClusterVersionCondition,
   getDesiredClusterVersion,
-<<<<<<< HEAD
   getLastCompletedUpdate,
-=======
-  isProgressing,
   k8sPatch,
->>>>>>> 6885f7f2
   K8sResourceConditionStatus,
   K8sResourceKind,
   referenceForModel,
@@ -39,46 +35,6 @@
   Timestamp,
 } from '../utils';
 
-const clusterAutoscalerReference = referenceForModel(ClusterAutoscalerModel);
-
-const CurrentChannel: React.SFC<CurrentChannelProps> = ({cv}) => <button className="btn btn-link co-modal-btn-link" onClick={() => (clusterChannelModal({cv}))}>
-  {cv.spec.channel || '-'}
-</button>;
-
-<<<<<<< HEAD
-const UpdatesAvailableMessage: React.SFC<CVStatusMessageProps> = ({cv}) => <React.Fragment>
-  <div className="co-update-status">
-    <i className="fa fa-arrow-circle-o-up update-pending" aria-hidden={true}></i> Update available
-  </div>
-  <div>
-    <Button bsStyle="primary" onClick={() => (clusterUpdateModal({cv}))}>
-      Update now
-    </Button>
-  </div>
-</React.Fragment>;
-
-const UpdatingMessage: React.SFC<CVStatusMessageProps> = ({cv}) => {
-  const updatingCondition = getClusterVersionCondition(cv, ClusterVersionConditionType.Progressing, K8sResourceConditionStatus.True);
-  return <React.Fragment>
-    {updatingCondition.message && <div><i className="fa-spin fa fa-refresh" aria-hidden={true}></i> {updatingCondition.message}</div>}
-    <Link to="/settings/cluster/clusteroperators">View details</Link>
-  </React.Fragment>;
-};
-
-const ErrorRetrievingMessage: React.SFC<StatusMessageProps> = () => <div>
-  <i className="pficon pficon-error-circle-o" aria-hidden={true}></i> Error retrieving
-=======
-const getIconClass = (status: ClusterUpdateStatus) => {
-  return {
-    [ClusterUpdateStatus.UpToDate]: 'pficon pficon-ok',
-    [ClusterUpdateStatus.UpdatesAvailable]: 'fa fa-arrow-circle-o-up',
-    [ClusterUpdateStatus.Updating]: 'fa-spin fa fa-refresh',
-    [ClusterUpdateStatus.Failing]: 'pficon pficon-error-circle-o',
-    [ClusterUpdateStatus.ErrorRetrieving]: 'pficon pficon-error-circle-o',
-    [ClusterUpdateStatus.Invalid]: 'pficon pficon-error-circle-o',
-  }[status];
-};
-
 const cancelUpdate = (cv: ClusterVersionKind) => {
   k8sPatch(ClusterVersionModel, cv, [{path: '/spec/desiredUpdate', op: 'remove'}]).catch(err => {
     const error = err.message;
@@ -86,49 +42,60 @@
   });
 };
 
-const InvalidAlert: React.SFC<InvalidAlertProps> = ({condition, cv}) => <div className="alert alert-danger">
-  <i className="pficon pficon-error-circle-o" aria-hidden="true" />
-  {condition.message || 'The cluster version is invalid.'}
-  {_.has(cv, 'spec.desiredUpdate') && <React.Fragment>
-    &emsp;
-    <button className="btn btn-link btn-link--no-btn-default-values" type="button" onClick={() => cancelUpdate(cv)}>Cancel Update</button>
-  </React.Fragment>}
+const clusterAutoscalerReference = referenceForModel(ClusterAutoscalerModel);
+
+const CurrentChannel: React.SFC<CurrentChannelProps> = ({cv}) => <button className="btn btn-link co-modal-btn-link" onClick={() => clusterChannelModal({cv})}>
+  {cv.spec.channel || '-'}
+</button>;
+
+const InvalidMessage: React.SFC<CVStatusMessageProps> = ({cv}) => <React.Fragment>
+  <div>
+    <i className="pficon pficon-error-circle-o" aria-hidden={true} /> Invalid cluster version
+  </div>
+  <Button bsStyle="primary" onClick={() => cancelUpdate(cv)}>
+    Cancel update
+  </Button>
+</React.Fragment>;
+
+const UpdatesAvailableMessage: React.SFC<CVStatusMessageProps> = ({cv}) => <React.Fragment>
+  <div className="co-update-status">
+    <i className="fa fa-arrow-circle-o-up update-pending" aria-hidden={true} /> Update available
+  </div>
+  <div>
+    <Button bsStyle="primary" onClick={() => clusterUpdateModal(cv)}>
+      Update now
+    </Button>
+  </div>
+</React.Fragment>;
+
+const UpdatingMessage: React.SFC<CVStatusMessageProps> = ({cv}) => {
+  const updatingCondition = getClusterVersionCondition(cv, ClusterVersionConditionType.Progressing, K8sResourceConditionStatus.True);
+  return <React.Fragment>
+    {updatingCondition.message && <div><i className="fa-spin fa fa-refresh" aria-hidden={true} /> {updatingCondition.message}</div>}
+    <Link to="/settings/cluster/clusteroperators">View details</Link>
+  </React.Fragment>;
+};
+
+const ErrorRetrievingMessage: React.SFC<{}> = () => <div>
+  <i className="pficon pficon-error-circle-o" aria-hidden={true} /> Error retrieving
 </div>;
 
-const UpdateFailingAlert: React.SFC<UpdateFailingAlertProps> = ({condition, updatesAvailable=false}) => <div className="alert alert-danger">
-  <i className="pficon pficon-error-circle-o" aria-hidden="true" />
-  <strong>Update is failing.</strong>
-  &nbsp;
-  {condition.message && `${condition.message}. `}
-  View <Link to="/settings/cluster/clusteroperators">Cluster Operators</Link> for more details
-  {updatesAvailable && ' or check other available updates to try another version'}.
->>>>>>> 6885f7f2
-</div>;
-
-const FailingMessage: React.SFC<StatusMessageProps> = () => <React.Fragment>
+const FailingMessage: React.SFC<{}> = () => <React.Fragment>
   <div>
-    <i className="pficon pficon-error-circle-o" aria-hidden={true}></i> Failing
+    <i className="pficon pficon-error-circle-o" aria-hidden={true} /> Failing
   </div>
   <Link to="/settings/cluster/clusteroperators">View details</Link>
 </React.Fragment>;
 
-<<<<<<< HEAD
-const UpToDateMessage: React.SFC<StatusMessageProps> = () => <span>
-  <i className="pficon pficon-ok" aria-hidden={true}></i> Up to date
+const UpToDateMessage: React.SFC<{}> = () => <span>
+  <i className="pficon pficon-ok" aria-hidden={true} /> Up to date
 </span>;
-=======
-const UpdateInProgressAlert: React.SFC<UpdateInProgressAlertProps> = ({condition}) => <div className="alert alert-info">
-  <i className="pficon pficon-info" aria-hidden={true} />
-  <strong>Cluster update in progress.</strong>
-  &nbsp;
-  {condition.message && `${condition.message}. `}
-  View <Link to="/settings/cluster/clusteroperators">Cluster Operators</Link> for more details.
-</div>;
->>>>>>> 6885f7f2
 
 const UpdateStatus: React.SFC<UpdateStatusProps> = ({cv}) => {
   const status = getClusterUpdateStatus(cv);
   switch (status) {
+    case ClusterUpdateStatus.Invalid:
+      return <InvalidMessage cv={cv} />;
     case ClusterUpdateStatus.UpdatesAvailable:
       return <UpdatesAvailableMessage cv={cv} />;
     case ClusterUpdateStatus.Updating:
@@ -175,17 +142,8 @@
   </React.Fragment>;
 };
 
-
 const ClusterVersionDetailsTable: React.SFC<ClusterVersionDetailsTableProps> = ({obj: cv, autoscalers}) => {
   const { history = [] } = cv.status;
-<<<<<<< HEAD
-=======
-  const isInvalidCondition = getClusterVersionCondition(cv, ClusterVersionConditionType.Invalid, K8sResourceConditionStatus.True);
-  const retrievedUpdatesFailedCondition = getClusterVersionCondition(cv, ClusterVersionConditionType.RetrievedUpdates, K8sResourceConditionStatus.False);
-  const isFailingCondition = getClusterVersionCondition(cv, ClusterVersionConditionType.Failing, K8sResourceConditionStatus.True);
-  const updatingCondition = getClusterVersionCondition(cv, ClusterVersionConditionType.Progressing, K8sResourceConditionStatus.True);
-  const updatesAvailable = !_.isEmpty(getAvailableClusterUpdates(cv));
->>>>>>> 6885f7f2
   const desiredImage: string = _.get(cv, 'status.desired.image') || '';
   // Split image on `@` to emphasize the digest.
   const imageParts = desiredImage.split('@');
@@ -193,16 +151,7 @@
   return <React.Fragment>
     <div className="co-m-pane__body">
       <div className="co-m-pane__body-group">
-<<<<<<< HEAD
         <div className="co-detail-table co-detail-table--lg">
-=======
-        { isInvalidCondition && <InvalidAlert condition={isInvalidCondition} cv={cv} /> }
-        { isFailingCondition && <UpdateFailingAlert condition={isFailingCondition} updatesAvailable={updatesAvailable} /> }
-        { retrievedUpdatesFailedCondition && <RetrieveUpdatesFailedAlert condition={retrievedUpdatesFailedCondition} /> }
-        { !isFailingCondition && updatingCondition && <UpdateInProgressAlert condition={updatingCondition} /> }
-        { updatesAvailable && <UpdatesAvailableAlert cv={cv} /> }
-        <div className="co-detail-table">
->>>>>>> 6885f7f2
           <div className="co-detail-table__row row">
             <div className="co-detail-table__section col-sm-4 col-md-3">
               <dl className="co-m-pane__details">
@@ -326,9 +275,6 @@
   cv: ClusterVersionKind;
 };
 
-type StatusMessageProps = {
-};
-
 type CurrentChannelProps = {
   cv: K8sResourceKind;
 };
@@ -344,29 +290,4 @@
 
 type ClusterSettingsPageProps = {
   match: any;
-<<<<<<< HEAD
-=======
-};
-
-type InvalidAlertProps = {
-  condition: ClusterVersionCondition;
-  cv: ClusterVersionKind;
-};
-
-type UpdateFailingAlertProps = {
-  condition: ClusterVersionCondition;
-  updatesAvailable: boolean;
-};
-
-type RetrieveUpdatesFailedAlertProps = {
-  condition: ClusterVersionCondition;
-};
-
-type UpdateInProgressAlertProps = {
-  condition: ClusterVersionCondition;
-};
-
-type UpdatesAvailableAlertProps = {
-  cv: ClusterVersionKind;
->>>>>>> 6885f7f2
 };
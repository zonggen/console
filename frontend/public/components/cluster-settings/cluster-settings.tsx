--- conflicted
+++ resolved
@@ -126,16 +126,9 @@
 
 const ClusterVersionDetailsTable: React.SFC<ClusterVersionDetailsTableProps> = ({obj: cv, autoscalers}) => {
   const { history = [] } = cv.status;
-<<<<<<< HEAD
-=======
-  const retrievedUpdatesFailedCondition = getClusterVersionCondition(cv, ClusterVersionConditionType.RetrievedUpdates, K8sResourceConditionStatus.False);
-  const isFailingCondition = getClusterVersionCondition(cv, ClusterVersionConditionType.Failing, K8sResourceConditionStatus.True);
-  const updatingCondition = getClusterVersionCondition(cv, ClusterVersionConditionType.Progressing, K8sResourceConditionStatus.True);
-  const updatesAvailable = !_.isEmpty(getAvailableClusterUpdates(cv));
   const desiredImage: string = _.get(cv, 'status.desired.image') || '';
   // Split image on `@` to emphasize the digest.
   const imageParts = desiredImage.split('@');
->>>>>>> fa1c7e8e
 
   return <React.Fragment>
     <div className="co-m-pane__body">

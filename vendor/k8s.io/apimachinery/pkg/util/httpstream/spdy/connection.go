/*
Copyright 2015 The Kubernetes Authors.

Licensed under the Apache License, Version 2.0 (the "License");
you may not use this file except in compliance with the License.
You may obtain a copy of the License at

    http://www.apache.org/licenses/LICENSE-2.0

Unless required by applicable law or agreed to in writing, software
distributed under the License is distributed on an "AS IS" BASIS,
WITHOUT WARRANTIES OR CONDITIONS OF ANY KIND, either express or implied.
See the License for the specific language governing permissions and
limitations under the License.
*/

package spdy

import (
	"net"
	"net/http"
	"sync"
	"time"

	"github.com/moby/spdystream"
	"k8s.io/apimachinery/pkg/util/httpstream"
	"k8s.io/klog/v2"
)

// connection maintains state about a spdystream.Connection and its associated
// streams.
type connection struct {
	conn             *spdystream.Connection
	streams          []httpstream.Stream
	streamLock       sync.Mutex
	newStreamHandler httpstream.NewStreamHandler
	ping             func() (time.Duration, error)
}

// NewClientConnection creates a new SPDY client connection.
func NewClientConnection(conn net.Conn) (httpstream.Connection, error) {
	return NewClientConnectionWithPings(conn, 0)
}

// NewClientConnectionWithPings creates a new SPDY client connection.
//
// If pingPeriod is non-zero, a background goroutine will send periodic Ping
// frames to the server. Use this to keep idle connections through certain load
// balancers alive longer.
func NewClientConnectionWithPings(conn net.Conn, pingPeriod time.Duration) (httpstream.Connection, error) {
	spdyConn, err := spdystream.NewConnection(conn, false)
	if err != nil {
		defer conn.Close()
		return nil, err
	}

	return newConnection(spdyConn, httpstream.NoOpNewStreamHandler, pingPeriod, spdyConn.Ping), nil
}

// NewServerConnection creates a new SPDY server connection. newStreamHandler
// will be invoked when the server receives a newly created stream from the
// client.
func NewServerConnection(conn net.Conn, newStreamHandler httpstream.NewStreamHandler) (httpstream.Connection, error) {
	return NewServerConnectionWithPings(conn, newStreamHandler, 0)
}

// NewServerConnectionWithPings creates a new SPDY server connection.
// newStreamHandler will be invoked when the server receives a newly created
// stream from the client.
//
// If pingPeriod is non-zero, a background goroutine will send periodic Ping
// frames to the server. Use this to keep idle connections through certain load
// balancers alive longer.
func NewServerConnectionWithPings(conn net.Conn, newStreamHandler httpstream.NewStreamHandler, pingPeriod time.Duration) (httpstream.Connection, error) {
	spdyConn, err := spdystream.NewConnection(conn, true)
	if err != nil {
		defer conn.Close()
		return nil, err
	}

	return newConnection(spdyConn, newStreamHandler, pingPeriod, spdyConn.Ping), nil
}

// newConnection returns a new connection wrapping conn. newStreamHandler
// will be invoked when the server receives a newly created stream from the
// client.
func newConnection(conn *spdystream.Connection, newStreamHandler httpstream.NewStreamHandler, pingPeriod time.Duration, pingFn func() (time.Duration, error)) httpstream.Connection {
	c := &connection{conn: conn, newStreamHandler: newStreamHandler, ping: pingFn}
	go conn.Serve(c.newSpdyStream)
	if pingPeriod > 0 && pingFn != nil {
		go c.sendPings(pingPeriod)
	}
	return c
}

// createStreamResponseTimeout indicates how long to wait for the other side to
// acknowledge the new stream before timing out.
const createStreamResponseTimeout = 30 * time.Second

// Close first sends a reset for all of the connection's streams, and then
// closes the underlying spdystream.Connection.
func (c *connection) Close() error {
	c.streamLock.Lock()
	for _, s := range c.streams {
		// calling Reset instead of Close ensures that all streams are fully torn down
		s.Reset()
	}
	c.streams = make([]httpstream.Stream, 0)
	c.streamLock.Unlock()

	// now that all streams are fully torn down, it's safe to call close on the underlying connection,
	// which should be able to terminate immediately at this point, instead of waiting for any
	// remaining graceful stream termination.
	return c.conn.Close()
}

<<<<<<< HEAD
=======
// RemoveStreams can be used to removes a set of streams from the Connection.
func (c *connection) RemoveStreams(streams ...httpstream.Stream) {
	c.streamLock.Lock()
	for _, stream := range streams {
		// It may be possible that the provided stream is nil if timed out.
		if stream != nil {
			delete(c.streams, stream.Identifier())
		}
	}
	c.streamLock.Unlock()
}

>>>>>>> b2cebcf9
// CreateStream creates a new stream with the specified headers and registers
// it with the connection.
func (c *connection) CreateStream(headers http.Header) (httpstream.Stream, error) {
	stream, err := c.conn.CreateStream(headers, nil, false)
	if err != nil {
		return nil, err
	}
	if err = stream.WaitTimeout(createStreamResponseTimeout); err != nil {
		return nil, err
	}

	c.registerStream(stream)
	return stream, nil
}

// registerStream adds the stream s to the connection's list of streams that
// it owns.
func (c *connection) registerStream(s httpstream.Stream) {
	c.streamLock.Lock()
	c.streams = append(c.streams, s)
	c.streamLock.Unlock()
}

// CloseChan returns a channel that, when closed, indicates that the underlying
// spdystream.Connection has been closed.
func (c *connection) CloseChan() <-chan bool {
	return c.conn.CloseChan()
}

// newSpdyStream is the internal new stream handler used by spdystream.Connection.Serve.
// It calls connection's newStreamHandler, giving it the opportunity to accept or reject
// the stream. If newStreamHandler returns an error, the stream is rejected. If not, the
// stream is accepted and registered with the connection.
func (c *connection) newSpdyStream(stream *spdystream.Stream) {
	replySent := make(chan struct{})
	err := c.newStreamHandler(stream, replySent)
	rejectStream := (err != nil)
	if rejectStream {
		klog.Warningf("Stream rejected: %v", err)
		stream.Reset()
		return
	}

	c.registerStream(stream)
	stream.SendReply(http.Header{}, rejectStream)
	close(replySent)
}

// SetIdleTimeout sets the amount of time the connection may remain idle before
// it is automatically closed.
func (c *connection) SetIdleTimeout(timeout time.Duration) {
	c.conn.SetIdleTimeout(timeout)
}

func (c *connection) sendPings(period time.Duration) {
	t := time.NewTicker(period)
	defer t.Stop()
	for {
		select {
		case <-c.conn.CloseChan():
			return
		case <-t.C:
		}
		if _, err := c.ping(); err != nil {
			klog.V(3).Infof("SPDY Ping failed: %v", err)
			// Continue, in case this is a transient failure.
			// c.conn.CloseChan above will tell us when the connection is
			// actually closed.
		}
	}
}<|MERGE_RESOLUTION|>--- conflicted
+++ resolved
@@ -31,7 +31,7 @@
 // streams.
 type connection struct {
 	conn             *spdystream.Connection
-	streams          []httpstream.Stream
+	streams          map[uint32]httpstream.Stream
 	streamLock       sync.Mutex
 	newStreamHandler httpstream.NewStreamHandler
 	ping             func() (time.Duration, error)
@@ -85,7 +85,12 @@
 // will be invoked when the server receives a newly created stream from the
 // client.
 func newConnection(conn *spdystream.Connection, newStreamHandler httpstream.NewStreamHandler, pingPeriod time.Duration, pingFn func() (time.Duration, error)) httpstream.Connection {
-	c := &connection{conn: conn, newStreamHandler: newStreamHandler, ping: pingFn}
+	c := &connection{
+		conn:             conn,
+		newStreamHandler: newStreamHandler,
+		ping:             pingFn,
+		streams:          make(map[uint32]httpstream.Stream),
+	}
 	go conn.Serve(c.newSpdyStream)
 	if pingPeriod > 0 && pingFn != nil {
 		go c.sendPings(pingPeriod)
@@ -105,7 +110,7 @@
 		// calling Reset instead of Close ensures that all streams are fully torn down
 		s.Reset()
 	}
-	c.streams = make([]httpstream.Stream, 0)
+	c.streams = make(map[uint32]httpstream.Stream, 0)
 	c.streamLock.Unlock()
 
 	// now that all streams are fully torn down, it's safe to call close on the underlying connection,
@@ -114,8 +119,6 @@
 	return c.conn.Close()
 }
 
-<<<<<<< HEAD
-=======
 // RemoveStreams can be used to removes a set of streams from the Connection.
 func (c *connection) RemoveStreams(streams ...httpstream.Stream) {
 	c.streamLock.Lock()
@@ -128,7 +131,6 @@
 	c.streamLock.Unlock()
 }
 
->>>>>>> b2cebcf9
 // CreateStream creates a new stream with the specified headers and registers
 // it with the connection.
 func (c *connection) CreateStream(headers http.Header) (httpstream.Stream, error) {
@@ -148,7 +150,7 @@
 // it owns.
 func (c *connection) registerStream(s httpstream.Stream) {
 	c.streamLock.Lock()
-	c.streams = append(c.streams, s)
+	c.streams[s.Identifier()] = s
 	c.streamLock.Unlock()
 }
 
